--- conflicted
+++ resolved
@@ -1,11 +1,7 @@
 import { render, screen } from "@testing-library/react";
 import { describe, expect, it, vi } from "vitest";
-<<<<<<< HEAD
-import { getColorForSkill, Skills } from "@/components/portfolio/skills";
-=======
 import { Skills, getColorForSkill } from "@/components/portfolio/skills";
 import { usePortfolioData } from "@/hooks/usePortfolioData";
->>>>>>> 2c27b90a
 
 // Mock the usePortfolioData hook
 vi.mock("@/hooks/usePortfolioData", () => ({

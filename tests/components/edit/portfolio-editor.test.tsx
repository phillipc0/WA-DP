import { cleanup, fireEvent, render, screen } from "@testing-library/react";
import { afterEach, beforeEach, describe, expect, it, vi } from "vitest";
import { PortfolioEditor } from "@/components/portfolioEditor";
import React from "react";

// Mock the usePortfolioEditor hook
const mockUsePortfolioEditor = {
  portfolioData: {
    name: "John Doe",
    title: "Software Engineer",
    bio: "Passionate developer",
    location: "San Francisco, CA",
    email: "john@example.com",
    avatar: "https://example.com/avatar.jpg",
    social: {
      github: "johndoe",
      twitter: "johndoe",
      linkedin: "johndoe",
      discord: "johndoe#1234",
      reddit: "johndoe",
    },
    skills: [
      { name: "UI/UX Design", level: "Intermediate" },
      { name: "React", level: "Master" },
    ],
  },
  isLoading: false,
<<<<<<< HEAD
  newSkill: { name: "", level: "Intermediate" },
  useUrlForAvatar: true,
  isUploadedImage: false,
=======
  newSkill: { name: "", level: 50 },
>>>>>>> 2c27b90a
  saveAlert: false,
  resetAlert: false,
  fileAlert: false,
  fileAlertMessage: "",
  SKILL_LEVELS: ["Beginner", "Intermediate", "Advanced", "Expert", "Master"],
  handleBasicInfoChange: vi.fn(),
  handleFileSelect: vi.fn(),
  handleSocialChange: vi.fn(),
  handleAddSkill: vi.fn(),
  handleRemoveSkill: vi.fn(),
  handleSkillChange: vi.fn(),
  handleSkillLevelChange: vi.fn(),
  handleSkillNameChange: vi.fn(),
  handleDragStart: vi.fn(),
  handleDragOver: vi.fn(),
  handleDragLeave: vi.fn(),
  handleDrop: vi.fn(),
  handleDragEnd: vi.fn(),
  handleReset: vi.fn(),
  confirmReset: vi.fn(),
  handleSave: vi.fn(),
  setSaveAlert: vi.fn(),
  setResetAlert: vi.fn(),
  setFileAlert: vi.fn(),
};

vi.mock("@/lib/use-portfolio-editor", () => ({
  usePortfolioEditor: vi.fn(() => mockUsePortfolioEditor),
}));

// Mock framer-motion to prevent window access issues during test teardown
vi.mock("framer-motion", () => ({
  motion: {
    div: "div",
    span: "span",
    button: "button",
  },
  AnimatePresence: ({ children }: { children: React.ReactNode }) => children,
  LazyMotion: ({ children }: { children: React.ReactNode }) => children,
  domAnimation: {},
}));

describe("PortfolioEditor", () => {
  beforeEach(() => {
    vi.clearAllMocks();
    // Reset to default state
    mockUsePortfolioEditor.isLoading = false;
    mockUsePortfolioEditor.portfolioData = {
      name: "John Doe",
      title: "Software Engineer",
      bio: "Passionate developer",
      location: "San Francisco, CA",
      email: "john@example.com",
      avatar: "https://example.com/avatar.jpg",
      social: {
        github: "johndoe",
        twitter: "johndoe",
        linkedin: "johndoe",
        discord: "johndoe#1234",
        reddit: "johndoe",
      },
      skills: [
        { name: "UI/UX Design", level: "Intermediate" },
        { name: "React", level: "Master" },
      ],
    };
    mockUsePortfolioEditor.saveAlert = false;
    mockUsePortfolioEditor.resetAlert = false;
    mockUsePortfolioEditor.fileAlert = false;
  });

  afterEach(() => {
    cleanup();
    // Give time for any pending state updates to complete
    return new Promise((resolve) => setTimeout(resolve, 0));
  });

  it("shows loading state when isLoading is true", () => {
    mockUsePortfolioEditor.isLoading = true;
    (mockUsePortfolioEditor as any).portfolioData = null;

    render(<PortfolioEditor />);

    expect(screen.getByText("Portfolio Editor")).toBeInTheDocument();
    expect(screen.getByText("Loading portfolio data...")).toBeInTheDocument();
  });

  it("renders main portfolio editor when loaded", () => {
    render(<PortfolioEditor />);

    expect(screen.getByText("Portfolio Edit Page")).toBeInTheDocument();
    expect(
      screen.getByText("Customize your portfolio information"),
    ).toBeInTheDocument();
  });

  it("renders all three tabs", () => {
    render(<PortfolioEditor />);

    expect(screen.getByText("Basic Information")).toBeInTheDocument();
    expect(screen.getByText("Social Links")).toBeInTheDocument();
    expect(screen.getByText("Skills")).toBeInTheDocument();
  });

  it("renders action buttons", () => {
    render(<PortfolioEditor />);

    expect(screen.getByText("Reset to Defaults")).toBeInTheDocument();
    expect(screen.getByText("Save Changes")).toBeInTheDocument();
  });

  it("calls handleReset when reset button is clicked", () => {
    render(<PortfolioEditor />);

    const resetButton = screen.getByText("Reset to Defaults");
    fireEvent.click(resetButton);

    expect(mockUsePortfolioEditor.handleReset).toHaveBeenCalledOnce();
  });

  it("calls handleSave when save button is clicked", () => {
    render(<PortfolioEditor />);

    const saveButton = screen.getByText("Save Changes");
    fireEvent.click(saveButton);

    expect(mockUsePortfolioEditor.handleSave).toHaveBeenCalledOnce();
  });

  it("renders BasicInfoForm in Basic Information tab", () => {
    render(<PortfolioEditor />);

    // Basic Information tab should be active by default
    expect(screen.getByText("Personal Information")).toBeInTheDocument();
    expect(screen.getByDisplayValue("John Doe")).toBeInTheDocument();
  });

  it("renders SocialLinksForm in Social Links tab", () => {
    render(<PortfolioEditor />);

    const socialTab = screen.getByText("Social Links");
    fireEvent.click(socialTab);

    expect(screen.getByText("Social Media Profiles")).toBeInTheDocument();
    expect(screen.getByText("github.com/")).toBeInTheDocument();
  });

  it("renders SkillsForm in Skills tab", () => {
    render(<PortfolioEditor />);

    const skillsTab = screen.getByText("Skills");
    fireEvent.click(skillsTab);

    expect(screen.getByText("Your Skills")).toBeInTheDocument();
    expect(screen.getByText("Add New Skill")).toBeInTheDocument();
  });

  it("shows save success alert when saveAlert is true", () => {
    mockUsePortfolioEditor.saveAlert = true;

    render(<PortfolioEditor />);

    expect(screen.getByText("Success")).toBeInTheDocument();
    expect(
      screen.getByText("Your portfolio data has been saved successfully!"),
    ).toBeInTheDocument();
  });

  it("shows reset confirmation alert when resetAlert is true", () => {
    mockUsePortfolioEditor.resetAlert = true;

    render(<PortfolioEditor />);

    expect(screen.getByText("Confirm Reset")).toBeInTheDocument();
    expect(
      screen.getByText(
        "Are you sure you want to reset all data to defaults? This action cannot be undone.",
      ),
    ).toBeInTheDocument();
  });

  it("shows file error alert when fileAlert is true", () => {
    mockUsePortfolioEditor.fileAlert = true;
    mockUsePortfolioEditor.fileAlertMessage = "File too large";

    render(<PortfolioEditor />);

    expect(screen.getByText("File Upload Error")).toBeInTheDocument();
    expect(screen.getByText("File too large")).toBeInTheDocument();
  });

  it("calls setSaveAlert when save alert is closed", () => {
    mockUsePortfolioEditor.saveAlert = true;

    render(<PortfolioEditor />);

    const okButton = screen.getByText("OK");
    fireEvent.click(okButton);

    expect(mockUsePortfolioEditor.setSaveAlert).toHaveBeenCalledWith(false);
  });

  it("calls setResetAlert when reset alert is closed", () => {
    mockUsePortfolioEditor.resetAlert = true;

    render(<PortfolioEditor />);

    const cancelButton = screen.getByText("Cancel");
    fireEvent.click(cancelButton);

    expect(mockUsePortfolioEditor.setResetAlert).toHaveBeenCalledWith(false);
  });

  it("calls confirmReset when reset is confirmed", () => {
    mockUsePortfolioEditor.resetAlert = true;

    render(<PortfolioEditor />);

    const resetButton = screen.getByText("Reset");
    fireEvent.click(resetButton);

    expect(mockUsePortfolioEditor.confirmReset).toHaveBeenCalledOnce();
  });

  it("calls setFileAlert when file error alert is closed", () => {
    mockUsePortfolioEditor.fileAlert = true;
    mockUsePortfolioEditor.fileAlertMessage = "Error message";

    render(<PortfolioEditor />);

    const okButton = screen.getByText("OK");
    fireEvent.click(okButton);

    expect(mockUsePortfolioEditor.setFileAlert).toHaveBeenCalledWith(false);
  });

  it("passes correct props to BasicInfoForm", () => {
    render(<PortfolioEditor />);

    // Check that BasicInfoForm receives the correct props by verifying rendered content
    expect(screen.getByDisplayValue("John Doe")).toBeInTheDocument();
    expect(screen.getByAltText("John Doe profile preview")).toBeInTheDocument();
  });

  it("passes correct props to SocialLinksForm", () => {
    render(<PortfolioEditor />);

    const socialTab = screen.getByText("Social Links");
    fireEvent.click(socialTab);

    // Verify that social form is rendered with correct data
    expect(screen.getByLabelText("GitHub Username")).toHaveValue("johndoe");
  });

  it("passes correct props to SkillsForm", () => {
    render(<PortfolioEditor />);

    const skillsTab = screen.getByText("Skills");
    fireEvent.click(skillsTab);

    // Verify that skills form is rendered with correct data
    expect(screen.getByText("Your Skills")).toBeInTheDocument();
    expect(screen.getByText("Add New Skill")).toBeInTheDocument();
  });

  it("renders tabs with correct accessibility labels", () => {
    render(<PortfolioEditor />);

    const tablist = screen.getByRole("tablist");
    expect(tablist).toHaveAttribute("aria-label", "Portfolio sections");
  });

  it("handles tab navigation correctly", () => {
    render(<PortfolioEditor />);

    // Start with Basic Information tab (default)
    expect(screen.getByText("Personal Information")).toBeInTheDocument();

    // Switch to Social Links tab
    const socialTab = screen.getByText("Social Links");
    fireEvent.click(socialTab);
    expect(screen.getByText("Social Media Profiles")).toBeInTheDocument();

    // Switch to Skills tab
    const skillsTab = screen.getByText("Skills");
    fireEvent.click(skillsTab);
    expect(screen.getByText("Your Skills")).toBeInTheDocument();

    // Switch back to Basic Information
    const basicTab = screen.getByText("Basic Information");
    fireEvent.click(basicTab);
    expect(screen.getByText("Personal Information")).toBeInTheDocument();
  });

  it("shows loading state when portfolioData is null", () => {
    (mockUsePortfolioEditor as any).portfolioData = null;
    mockUsePortfolioEditor.isLoading = false;

    render(<PortfolioEditor />);

    expect(screen.getByText("Portfolio Editor")).toBeInTheDocument();
    expect(screen.getByText("Loading portfolio data...")).toBeInTheDocument();
  });
});<|MERGE_RESOLUTION|>--- conflicted
+++ resolved
@@ -25,13 +25,9 @@
     ],
   },
   isLoading: false,
-<<<<<<< HEAD
   newSkill: { name: "", level: "Intermediate" },
   useUrlForAvatar: true,
   isUploadedImage: false,
-=======
-  newSkill: { name: "", level: 50 },
->>>>>>> 2c27b90a
   saveAlert: false,
   resetAlert: false,
   fileAlert: false,

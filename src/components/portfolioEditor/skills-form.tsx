import React from "react";
import { Card, CardBody, CardHeader } from "@heroui/card";
import { Input } from "@heroui/input";
import { Button } from "@heroui/button";
import { Divider } from "@heroui/divider";
import { Slider } from "@heroui/slider";
import { Tooltip } from "@heroui/tooltip";

import { Skill, SkillLevel } from "@/types";
import { getSliderMarks, useIsSmallScreen } from "@/utils/skills.ts";

interface SkillsFormProps {
  portfolioData: any;
  newSkill: { name: string; level: SkillLevel };
  onAddSkill: () => void;
  onRemoveSkill: (index: number) => void;
  onSkillNameChange: (index: number, name: string) => void;
  onSkillLevelChange: (index: number, level: SkillLevel) => void;
  handleNewSkillLevelChange: (level: SkillLevel) => void;
  SKILL_LEVELS: SkillLevel[];
  onSkillChange: (e: React.ChangeEvent<HTMLInputElement>) => void;
  onDragStart: (e: React.DragEvent, index: number) => void;
  onDragOver: (e: React.DragEvent) => void;
  onDragLeave: (e: React.DragEvent) => void;
  onDrop: (e: React.DragEvent, targetIndex: number) => void;
  onDragEnd: (e: React.DragEvent) => void;
}

<<<<<<< HEAD
/**
 * Form component for managing skills with drag-and-drop reordering
 * @param props - Component props
 * @param props.portfolioData - Portfolio data containing existing skills
 * @param props.newSkill - New skill being created
 * @param props.onAddSkill - Function to add new skill
 * @param props.onRemoveSkill - Function to remove skill by index
 * @param props.onSkillChange - Function to handle new skill input changes
 * @param props.onSkillLevelChange - Function to handle skill level changes
 * @param props.onSkillNameChange - Function to handle skill name changes
 * @param props.onDragStart - Function to handle drag start for reordering
 * @param props.onDragOver - Function to handle drag over for reordering
 * @param props.onDragLeave - Function to handle drag leave for reordering
 * @param props.onDrop - Function to handle drop for reordering
 * @param props.onDragEnd - Function to handle drag end for reordering
 * @returns JSX element containing skills management form
 */
export function SkillsForm({
  portfolioData,
  newSkill,
  onAddSkill,
  onRemoveSkill,
  onSkillChange,
  onSkillLevelChange,
  onSkillNameChange,
  onDragStart,
  onDragOver,
  onDragLeave,
  onDrop,
  onDragEnd,
}: SkillsFormProps) {
=======
export function SkillsForm(props: SkillsFormProps) {
  const {
    portfolioData,
    newSkill,
    onAddSkill,
    onRemoveSkill,
    onSkillChange,
    onSkillNameChange,
    onSkillLevelChange,
    handleNewSkillLevelChange,
    SKILL_LEVELS,
    onDragStart,
    onDragOver,
    onDragLeave,
    onDrop,
    onDragEnd,
  } = props;

  const isSmallScreen = useIsSmallScreen();
  const isMediumScreen = useIsSmallScreen(650);
  const levelToIndex = (lvl: SkillLevel) => SKILL_LEVELS.indexOf(lvl);
  const indexToLevel = (i: number) => SKILL_LEVELS[i] as SkillLevel;

>>>>>>> d1f77776
  return (
    <Card className="mt-4">
      <CardHeader>
        <h2 className="text-xl font-bold">Your Skills</h2>
      </CardHeader>

      <CardBody>
        <div className="mb-6 space-y-4">
          <h3 className="text-lg font-medium">Add New Skill</h3>
          <Input
            label="Skill name"
            name="name"
            placeholder="e.g. React"
            value={newSkill.name}
            onChange={onSkillChange}
          />
          <Slider
            disableThumbScale
            showSteps
            className="pb-4 px-5"
            label={`Proficiency: ${newSkill.level}`}
            marks={getSliderMarks(newSkill.level, isSmallScreen)}
            maxValue={4}
            minValue={0}
            name="level"
            step={1}
            value={levelToIndex(newSkill.level)}
            // @ts-ignore
            onChange={(val) => handleNewSkillLevelChange(indexToLevel(val))}
          />
          <Button
            color="primary"
            isDisabled={newSkill.name.trim() === ""}
            onPress={onAddSkill}
          >
            Add Skill
          </Button>
        </div>

        <Divider className="mb-5" />

        {portfolioData.skills.length === 0 ? (
          <p className="text-default-500">No skills added yet.</p>
        ) : (
          <div className="space-y-4">
            <p className="text-sm text-default-500 mb-2">
              Drag &amp; drop to reorder
            </p>
            {portfolioData.skills.map((skill: Skill, idx: number) => (
              <div
                key={idx}
                draggable
                className="flex items-center gap-2 border border-gray-400 rounded-md p-3 cursor-move hover:bg-default-50 transition-colors"
                onDragEnd={onDragEnd}
                onDragLeave={onDragLeave}
                onDragOver={onDragOver}
                onDragStart={(e) => onDragStart(e, idx)}
                onDrop={(e) => onDrop(e, idx)}
              >
                <div
                  className="cursor-move p-1 text-default-400 hover:text-default-600"
                  title="Drag to reorder"
                >
                  ⋮⋮
                </div>
                <div className="flex justify-between items-center gap-2">
                  <Input
                    className="max-w-[60%]"
                    size="sm"
                    value={skill.name}
                    onChange={(e) => onSkillNameChange(idx, e.target.value)}
                  />

                  <Tooltip content="Remove skill">
                    <Button
                      isIconOnly
                      color="danger"
                      variant="light"
                      onPress={() => onRemoveSkill(idx)}
                    >
                      ✕
                    </Button>
                  </Tooltip>
                </div>

                <Slider
                  disableThumbScale
                  showSteps
                  className="px-4"
                  marks={getSliderMarks(skill.level, isMediumScreen)}
                  maxValue={4}
                  minValue={0}
                  step={1}
                  value={levelToIndex(skill.level)}
                  // @ts-ignore
                  onChange={(val) => onSkillLevelChange(idx, indexToLevel(val))}
                />
              </div>
            ))}
          </div>
        )}
      </CardBody>
    </Card>
  );
}<|MERGE_RESOLUTION|>--- conflicted
+++ resolved
@@ -26,7 +26,6 @@
   onDragEnd: (e: React.DragEvent) => void;
 }
 
-<<<<<<< HEAD
 /**
  * Form component for managing skills with drag-and-drop reordering
  * @param props - Component props
@@ -44,21 +43,6 @@
  * @param props.onDragEnd - Function to handle drag end for reordering
  * @returns JSX element containing skills management form
  */
-export function SkillsForm({
-  portfolioData,
-  newSkill,
-  onAddSkill,
-  onRemoveSkill,
-  onSkillChange,
-  onSkillLevelChange,
-  onSkillNameChange,
-  onDragStart,
-  onDragOver,
-  onDragLeave,
-  onDrop,
-  onDragEnd,
-}: SkillsFormProps) {
-=======
 export function SkillsForm(props: SkillsFormProps) {
   const {
     portfolioData,
@@ -81,8 +65,6 @@
   const isMediumScreen = useIsSmallScreen(650);
   const levelToIndex = (lvl: SkillLevel) => SKILL_LEVELS.indexOf(lvl);
   const indexToLevel = (i: number) => SKILL_LEVELS[i] as SkillLevel;
-
->>>>>>> d1f77776
   return (
     <Card className="mt-4">
       <CardHeader>

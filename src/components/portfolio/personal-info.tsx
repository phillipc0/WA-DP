--- conflicted
+++ resolved
@@ -6,11 +6,11 @@
 import { Tooltip } from "@heroui/tooltip";
 
 import {
+  GithubIcon,
+  TwitterIcon,
+  LinkedInIcon,
   DiscordIcon,
-  GithubIcon,
-  LinkedInIcon,
   RedditIcon,
-  TwitterIcon,
 } from "@/components/icons";
 import { usePortfolioData } from "@/hooks/usePortfolioData";
 import { isContributor } from "@/utils/contributor";
@@ -37,27 +37,6 @@
     contributorSettings.showGoldenBoxShadow;
 
   return (
-<<<<<<< HEAD
-    <Card className="w-full">
-      <CardHeader className="flex gap-3">
-        <div className="w-20 h-20 rounded-full bg-zinc-100 dark:bg-zinc-800">
-          <img
-            alt={`${portfolioData.name || "User"} avatar`}
-            className="w-full h-full object-cover rounded-full bg-white"
-            src={portfolioData.avatar}
-          />
-        </div>
-        <div className="flex flex-col">
-          <h1 className="text-2xl font-bold">{portfolioData.name}</h1>
-          <p className="text-default-500">{portfolioData.title}</p>
-          <div className="flex gap-2 mt-2">
-            <Chip color="primary" size="sm">
-              {portfolioData.location}
-            </Chip>
-            <Chip color="secondary" size="sm">
-              {portfolioData.email}
-            </Chip>
-=======
     <Card
       className="w-full relative"
       style={
@@ -73,7 +52,7 @@
           <div className="w-20 h-20 rounded-full bg-zinc-100 dark:bg-zinc-800">
             <img
               alt={`${portfolioData.name || "User"} avatar`}
-              className="w-full h-full object-cover rounded-full"
+              className="w-full h-full object-cover rounded-full bg-white"
               src={portfolioData.avatar}
             />
           </div>
@@ -88,7 +67,6 @@
                 {portfolioData.email}
               </Chip>
             </div>
->>>>>>> 3f5048d5
           </div>
         </div>
         {shouldShowContributor && (

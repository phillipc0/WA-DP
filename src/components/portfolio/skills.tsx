import { Card, CardBody, CardHeader } from "@heroui/card";
import { Chip } from "@heroui/chip";
import { Slider } from "@heroui/slider";

import { usePortfolioData } from "@/hooks/usePortfolioData";
import { SkillsIcon } from "@/components/icons.tsx";
import { Skill, SkillLevel } from "@/types";
import { SkillsSkeleton } from "@/components/ui/skeleton";
import {
  getSliderMarks,
  SKILL_LEVELS,
  useIsSmallScreen,
} from "@/utils/skills.ts";

interface SkillsProps {
  refreshTrigger?: number;
}

<<<<<<< HEAD
/**
 * Skills component that displays user skills with progress bars
 * @param props - Component props
 * @param props.refreshTrigger - Optional trigger to refresh the portfolio data
 * @returns Skills display component with progress indicators
 */
=======
const levelToIndex = (lvl: SkillLevel) => SKILL_LEVELS.indexOf(lvl);

>>>>>>> d1f77776
export function Skills({ refreshTrigger }: SkillsProps) {
  const isSmallScreen = useIsSmallScreen();
  const { portfolioData, isLoading } = usePortfolioData(refreshTrigger);

  if (isLoading || !portfolioData) {
    return <SkillsSkeleton />;
  }

  return (
    <Card className="w-full border border-default-200/50 shadow-sm">
      <CardHeader className="flex gap-3 items-center bg-gradient-to-r from-default-50 to-default-100/50 border-b border-default-200/50">
        <div className="flex items-center justify-center w-10 h-10 rounded-lg bg-gradient-to-br from-primary to-secondary">
          <SkillsIcon />
        </div>
        <div className="flex flex-col flex-1">
          <h2 className="text-xl font-bold text-foreground">Skills</h2>
        </div>
      </CardHeader>
      <CardBody className="p-4">
        <div className="grid gap-4">
          {portfolioData.skills.map((skill: any, index: number) => (
            <SkillCard
              key={`${skill.name}-${index}`}
              index={index}
              isSmallScreen={isSmallScreen}
              skill={skill}
            />
          ))}
        </div>
      </CardBody>
    </Card>
  );
}

interface SkillCardProps {
  skill: Skill;
  index: number;
  isSmallScreen: boolean;
}

<<<<<<< HEAD
/**
 * Individual skill card component
 * @param props - Component props
 * @param props.skill - Skill object with name and level
 * @param props.index - Index of the skill for color assignment
 * @returns Skill card with progress bar
 */
function SkillCard({ skill, index }: SkillCardProps) {
=======
function SkillCard({ skill, index, isSmallScreen }: SkillCardProps) {
>>>>>>> d1f77776
  return (
    <Card
      isHoverable
      className="group transition-all duration-300 hover:scale-[1.02] hover:shadow-lg border border-default-200/50 hover:border-primary/30"
    >
      <CardBody className="py-2.5 px-3">
        <div className="flex items-center justify-between mb-3">
          <div className="flex items-center gap-3">
            <div
              className="w-3 h-3 rounded-full"
              style={{
                backgroundColor: getSkillColor(index),
              }}
            />
            <h3 className="font-semibold text-lg text-foreground group-hover:text-primary transition-colors duration-200">
              {skill.name}
            </h3>
          </div>
          <Chip
            className="h-6 text-sm text-default-900"
            color={getChipColorForSkill(index)}
            size="sm"
            variant="bordered"
          >
            {skill.level}
          </Chip>
        </div>
        <Slider
          disableThumbScale
          isDisabled
          showSteps
          className="opacity-100 px-4"
          color={getChipColorForSkill(index)}
          marks={getSliderMarks(skill.level, isSmallScreen)}
          maxValue={4}
          minValue={0}
          step={1}
          value={levelToIndex(skill.level)}
          // @ts-ignore
          onChange={(val) => handleNewSkillLevelChange(indexToLevel(val))}
        />
      </CardBody>
    </Card>
  );
}

/**
 * Gets the color for a skill based on its index
 * @param index - The skill index
 * @returns Color string for the skill
 */
export function getColorForSkill(index: number) {
  const colors = ["primary", "secondary", "success", "warning", "danger"];

  return colors[index % colors.length] as
    | "primary"
    | "secondary"
    | "success"
    | "warning"
    | "danger";
}

/**
 * Gets the hex color for a skill based on its index
 * @param index - The skill index
 * @returns Hex color string for the skill
 */
export function getSkillColor(index: number) {
  const colors = ["#006FEE", "#7828C8", "#17C964", "#F5A524", "#F31260"];

  return colors[index % colors.length];
}

/**
 * Gets the chip color for a skill based on its index
 * @param index - The skill index
 * @returns Chip color string for the skill
 */
export function getChipColorForSkill(index: number) {
  const colors = ["primary", "secondary", "success", "warning", "danger"];

  return colors[index % colors.length] as
    | "primary"
    | "secondary"
    | "success"
    | "warning"
    | "danger";
}<|MERGE_RESOLUTION|>--- conflicted
+++ resolved
@@ -16,17 +16,14 @@
   refreshTrigger?: number;
 }
 
-<<<<<<< HEAD
+const levelToIndex = (lvl: SkillLevel) => SKILL_LEVELS.indexOf(lvl);
+
 /**
  * Skills component that displays user skills with progress bars
  * @param props - Component props
  * @param props.refreshTrigger - Optional trigger to refresh the portfolio data
  * @returns Skills display component with progress indicators
  */
-=======
-const levelToIndex = (lvl: SkillLevel) => SKILL_LEVELS.indexOf(lvl);
-
->>>>>>> d1f77776
 export function Skills({ refreshTrigger }: SkillsProps) {
   const isSmallScreen = useIsSmallScreen();
   const { portfolioData, isLoading } = usePortfolioData(refreshTrigger);
@@ -67,7 +64,6 @@
   isSmallScreen: boolean;
 }
 
-<<<<<<< HEAD
 /**
  * Individual skill card component
  * @param props - Component props
@@ -75,10 +71,7 @@
  * @param props.index - Index of the skill for color assignment
  * @returns Skill card with progress bar
  */
-function SkillCard({ skill, index }: SkillCardProps) {
-=======
 function SkillCard({ skill, index, isSmallScreen }: SkillCardProps) {
->>>>>>> d1f77776
   return (
     <Card
       isHoverable

--- conflicted
+++ resolved
@@ -24,13 +24,12 @@
       </CardHeader>
       <CardBody className="p-4">
         <div className="grid gap-4">
-<<<<<<< HEAD
           {portfolioData.skills.map((skill: any, index: number) => (
-            <SkillCard key={skill.name} index={index} skill={skill} />
-=======
-          {portfolioData.skills.map((skill: any, index: any) => (
-            <SkillCard key={`${skill.name}-${index}`} index={index} skill={skill} />
->>>>>>> 5cf06824
+            <SkillCard
+              key={`${skill.name}-${index}`}
+              index={index}
+              skill={skill}
+            />
           ))}
         </div>
       </CardBody>

--- conflicted
+++ resolved
@@ -135,74 +135,44 @@
 
         <NavbarMenu>
           <div className="mx-4 mt-2 flex flex-col gap-2">
-<<<<<<< HEAD
             {siteConfig.navMenuItems.map((item, index) => {
               if (item.href === "/edit" && !isAdmin) {
+                // don't show "Edit" unless admin
                 return null;
               }
-
               if (item.href === "/logout") {
-                if (!isAdmin) {
-                  return (
-                    <NavbarMenuItem key={`${item.label}-${index}`}>
-                      <Button
-                        className="w-full justify-start"
-                        color="primary"
-                        size="lg"
-                        variant="light"
-                        onPress={handleLoginClick}
-                      >
-                        Login
-                      </Button>
-                    </NavbarMenuItem>
-                  );
-                } else {
-                  return (
-                    <NavbarMenuItem key={`${item.label}-${index}`}>
-                      <Button
-                        className="w-full justify-start"
-                        color="danger"
-                        size="lg"
-                        variant="light"
-                        onPress={handleLoginClick}
-                      >
-                        Logout
-                      </Button>
-                    </NavbarMenuItem>
-                  );
-                }
+                // render Login/Logout button in menu
+                return (
+                  <NavbarMenuItem key={`${item.label}-${index}`}>
+                    <Button
+                      className="w-full justify-start"
+                      color={isAdmin ? "danger" : "primary"}
+                      size="lg"
+                      variant="light"
+                      onPress={handleLoginClick}
+                    >
+                      {isAdmin ? "Logout" : "Login"}
+                    </Button>
+                  </NavbarMenuItem>
+                );
               }
-
+              const isActive = location.pathname === item.href;
               return (
                 <NavbarMenuItem key={`${item.label}-${index}`}>
-                  <Link color="foreground" href={item.href} size="lg">
+                  <Link
+                    className={clsx(
+                      "font-bold",
+                      isActive && "border-b-2 border-primary"
+                    )}
+                    color="foreground"
+                    href={item.href || "#"}
+                    size="lg"
+                  >
                     {item.label}
                   </Link>
                 </NavbarMenuItem>
               );
             })}
-=======
-            {siteConfig.navMenuItems.map((item, index) => (
-              <NavbarMenuItem key={`${item}-${index}`}>
-                <Link
-                  className={clsx(
-                    "font-bold",
-                    location.pathname === item.href &&
-                      "border-b-2 border-primary",
-                  )}
-                  color={
-                    index === siteConfig.navMenuItems.length - 1
-                      ? "danger"
-                      : "foreground"
-                  }
-                  href={item.href || "#"}
-                  size="lg"
-                >
-                  {item.label}
-                </Link>
-              </NavbarMenuItem>
-            ))}
->>>>>>> 9fa87753
           </div>
         </NavbarMenu>
       </HeroUINavbar>

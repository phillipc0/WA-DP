--- conflicted
+++ resolved
@@ -1,43 +1,15 @@
 import { authenticatedFetch } from "./auth";
 
-<<<<<<< HEAD
-export interface PortfolioData {
-  name: string;
-  title: string;
-  bio: string;
-  location: string;
-  email: string;
-  avatar: string;
-  social: {
-    github: string;
-    twitter: string;
-    linkedin: string;
-    discord?: string;
-    reddit?: string;
-  };
-  skills: Array<{
-    name: string;
-    level: number;
-  }>;
-}
-
-let portfolioDataCache: PortfolioData | null = null;
+let portfolioDataCache: JSON | null = null;
 let cacheTimestamp: number | null = null;
-let pendingRequest: Promise<PortfolioData | null> | null = null;
+let pendingRequest: Promise<JSON | null> | null = null;
 
 const CACHE_DURATION = 5 * 60 * 1000; // 5 minutes
 
-export const getPortfolioData = async (): Promise<PortfolioData | null> => {
+export const getPortfolioData = async (): Promise<JSON | null> => {
   if (pendingRequest) {
     return pendingRequest;
   }
-=======
-export const getPortfolioData = async (): Promise<JSON | null> => {
-  try {
-    const response = await fetch("/portfolio.json", {
-      method: "GET",
-    });
->>>>>>> 225cf96a
 
   if (
     portfolioDataCache &&
@@ -49,7 +21,7 @@
 
   pendingRequest = (async () => {
     try {
-      const response = await fetch("/api/portfolio", {
+      const response = await fetch("/portfolio.json", {
         method: "GET",
       });
 

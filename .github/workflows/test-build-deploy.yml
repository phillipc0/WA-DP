--- conflicted
+++ resolved
@@ -159,97 +159,6 @@
           path: prettier-report.xml
           reporter: java-junit
 
-<<<<<<< HEAD
-  unit:
-    name: Unit Tests & Coverage
-    runs-on: ubuntu-latest
-    needs: [lint, format]
-    steps:
-      - name: Checkout Repository
-        uses: actions/checkout@v4
-
-      - name: Set up Node.js
-        uses: actions/setup-node@v4
-        with:
-          node-version: "22.15"
-
-      - name: Install Dependencies
-        run: npm ci
-
-      - name: Run Unit Tests with Coverage
-        run: npm run test:cov
-
-      - name: Upload HTML Coverage Report
-        uses: actions/upload-artifact@v4
-        if: always()
-        with:
-          name: vitest-coverage-report-html
-          path: coverage
-          retention-days: 14
-
-      - name: Report Coverage Summary to Job
-        if: always()
-        uses: davelosert/vitest-coverage-report-action@v2
-        with:
-          json-summary-path: ./coverage/coverage-summary.json
-          file-coverage-mode: ${{ (github.event_name == 'push' && github.ref_name == 'main') && 'all' || 'changes' }}
-
-  e2e:
-    name: E2E Tests
-    runs-on: ubuntu-latest
-    needs: [lint, format]
-    steps:
-      - name: Checkout Repository
-        uses: actions/checkout@v4
-
-      - name: Set up Node.js
-        uses: actions/setup-node@v4
-        with:
-          node-version: "22.15"
-
-      - name: Install Dependencies
-        run: npm ci
-
-      - name: Run Cypress E2E Tests
-        uses: cypress-io/github-action@v6.9.0
-        with:
-          start: npm run dev
-          wait-on: http://localhost:5173
-          wait-on-timeout: 60
-          command: npm run e2e:run
-
-  dependency-graph:
-    name: Generate Dependency Graph
-    runs-on: ubuntu-latest
-    needs: [lint, format]
-    steps:
-      - name: Checkout Repository
-        uses: actions/checkout@v4
-
-      - name: Set up Node.js
-        uses: actions/setup-node@v4
-        with:
-          node-version: "22.15"
-
-      - name: Install Dependencies
-        run: npm ci
-
-      - name: Install Graphviz
-        run: sudo apt-get update && sudo apt-get install -y graphviz
-
-      - name: Run Madge
-        run: npm run deps:madge
-
-      - name: Upload Dependency Graph as Artifact
-        if: always()
-        uses: actions/upload-artifact@v4
-        with:
-          name: dependency-graph-svg
-          path: docs/dependency-graph.svg
-          retention-days: 14
-
-=======
->>>>>>> bd59a7af
   loc:
     name: LOC Statistics
     runs-on: ubuntu-latest

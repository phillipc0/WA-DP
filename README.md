# Webanwendungen - Developer Portfolio

## Deadlines:

- Wichtigste Funktionen (Trennung & CV): 06.07.2025
- Code Fertig: 10.08.2025
- Doku fertig: 22.08.2025

## Technologies Used

- [Vite](https://vitejs.dev/guide/)
- [HeroUI](https://heroui.com)
- [Tailwind CSS](https://tailwindcss.com)
- [Tailwind Variants](https://tailwind-variants.org)
- [TypeScript](https://www.typescriptlang.org)
- [Framer Motion](https://www.framer.com/motion)

## How to Use

To clone the project, run the following command:

```bash
git clone https://github.com/frontio-ai/vite-template.git
```

### Install dependencies

You can use one of them `npm`, `yarn`, `pnpm`, `bun`, Example using `npm`:

```bash
npm install
```

### Run the development servers

Install backend dependencies once:

```bash
cd backend && npm install && cd ..
```

Then start both frontend and backend simultaneously:

```bash
npm run dev
```

### Setup pnpm (optional)

If you are using `pnpm`, you need to add the following code to your `.npmrc` file:

```bash
public-hoist-pattern[]=*@heroui/*
```

After modifying the `.npmrc` file, you need to run `pnpm install` again to ensure that the dependencies are installed
correctly.

<<<<<<< HEAD
### Generate dependency graph

Madge is included to visualize module dependencies and compute simple metrics. Run the following command to generate an
SVG graph and metrics file under `docs/`:

```bash
npm run deps:madge
```

This creates `docs/dependency-graph.svg` and `docs/dependency-metrics.json` with coupling and cohesion values for each
module.
The generated files are excluded from version control via `.gitignore`.
Make sure [Graphviz](https://graphviz.org/download/) is installed locally so Madge can create the SVG image.
=======
## SonarQube Setup

This project includes SonarQube integration for code quality analysis and coverage reporting.

### Local SonarQube Server

1. **Start SonarQube locally using Docker:**

   ```bash
   docker-compose -f docker-compose.sonar.yml up -d
   ```

2. **Access SonarQube:**

   - Open http://localhost:9000 in your browser
   - Login with default credentials: `admin/admin`
   - Change password when prompted

3. **Generate Authentication Token:**

   - Go to: User → My Account → Security → Generate Tokens
   - Enter a name and select "User Token" in the dropdown then click "Generate"
   - Copy the generated token

4. **Configure Authentication:**

   ```bash
   # Copy the template file for local development
   cp sonar-project-local.properties.template sonar-project-local.properties

   # Edit sonar-project-local.properties and replace "your-token-here" with your actual token
   ```

### Running SonarQube Analysis

```bash
# Run analysis only
npm run sonar

# Run tests with coverage + analysis
npm run sonar:coverage
```

### Stop SonarQube

```bash
docker-compose -f docker-compose.sonar.yml down
```
>>>>>>> 5346a02a

## License

Licensed under the [MIT license](https://github.com/frontio-ai/vite-template/blob/main/LICENSE).<|MERGE_RESOLUTION|>--- conflicted
+++ resolved
@@ -56,7 +56,6 @@
 After modifying the `.npmrc` file, you need to run `pnpm install` again to ensure that the dependencies are installed
 correctly.
 
-<<<<<<< HEAD
 ### Generate dependency graph
 
 Madge is included to visualize module dependencies and compute simple metrics. Run the following command to generate an
@@ -70,7 +69,7 @@
 module.
 The generated files are excluded from version control via `.gitignore`.
 Make sure [Graphviz](https://graphviz.org/download/) is installed locally so Madge can create the SVG image.
-=======
+
 ## SonarQube Setup
 
 This project includes SonarQube integration for code quality analysis and coverage reporting.
@@ -119,7 +118,6 @@
 ```bash
 docker-compose -f docker-compose.sonar.yml down
 ```
->>>>>>> 5346a02a
 
 ## License
 
